# vim: tabstop=4 shiftwidth=4 softtabstop=4
# Copyright (c) 2010-2011 OpenStack, LLC.
#
# Licensed under the Apache License, Version 2.0 (the "License");
# you may not use this file except in compliance with the License.
# You may obtain a copy of the License at
#
#    http://www.apache.org/licenses/LICENSE-2.0
#
# Unless required by applicable law or agreed to in writing, software
# distributed under the License is distributed on an "AS IS" BASIS,
# WITHOUT WARRANTIES OR CONDITIONS OF ANY KIND, either express or
# implied.
# See the License for the specific language governing permissions and
# limitations under the License.

import eventlet
from eventlet import wsgi
from lxml import etree
import os
from paste.deploy import loadapp
import sys
from webob.exc import HTTPUnauthorized


# If ../echo/__init__.py exists, add ../ to Python search path, so that
# it will override what happens to be installed in /usr/(local/)lib/python...
POSSIBLE_TOPDIR = os.path.normpath(os.path.join(os.path.abspath(sys.argv[0]),
                                   os.pardir,
                                   os.pardir))
if os.path.exists(os.path.join(POSSIBLE_TOPDIR, 'echo', '__init__.py')):
    # also use the local keystone
    KEYSTONE_TOPDIR = os.path.normpath(os.path.join(POSSIBLE_TOPDIR,
                                                    os.pardir))
    if os.path.exists(os.path.join(KEYSTONE_TOPDIR,
                                   'keystone',
                                   '__init__.py')):
        sys.path.insert(0, KEYSTONE_TOPDIR)
    sys.path.insert(0, POSSIBLE_TOPDIR)


"""
Echo: a dummy service for OpenStack auth testing. It returns request info.
"""

class EchoApp(object):
    def __init__(self, environ, start_response):
        self.envr = environ
        self.start = start_response
        self.dom = self.toDOM(environ)
        echo_xsl = os.path.join(os.path.abspath(\
            os.path.dirname(__file__)), "xsl/echo.xsl")
        self.transform = etree.XSLT(etree.parse(echo_xsl))

    def __iter__(self):
        # We expect an X_AUTHORIZATION header to be passed in
        # We assume the request is coming from a trusted source. Middleware
        # is used to perform that validation.
        if 'HTTP_X_AUTHORIZATION' not in self.envr:
            self.start('401 Unauthorized', [('Content-Type', 'application/json')])
            return iter(["401 Unauthorized"])
        
        if 'HTTP_X_IDENTITY_STATUS' not in self.envr:
            identity_status = "Unknown"
        else:
            identity_status = self.envr["HTTP_X_IDENTITY_STATUS"]

        print '  Received:'
<<<<<<< HEAD
        print '  Auth Status:', identity_status
        if 'HTTP_X_AUTHORIZATION' in self.envr: print '  Identity   :', self.envr['HTTP_X_AUTHORIZATION']
        if 'HTTP_X_TENANT' in self.envr: print '  Tenant     :', self.envr['HTTP_X_TENANT']
        if 'HTTP_X_GROUP' in self.envr: print '  Group      :', self.envr['HTTP_X_GROUP']
=======
        if 'HTTP_X_IDENTITY_STATUS' in self.envr:
            print '  Auth Status:', self.envr['HTTP_X_IDENTITY_STATUS']
        if 'HTTP_X_AUTHORIZATION' in self.envr:
            print '  Identity   :', self.envr['HTTP_X_AUTHORIZATION']
        if 'HTTP_X_TENANT' in self.envr:
            print '  Tenant     :', self.envr['HTTP_X_TENANT']
        if 'HTTP_X_GROUP' in self.envr:
            print '  Group      :', self.envr['HTTP_X_GROUP']
>>>>>>> 05590819

        accept = self.envr.get("HTTP_ACCEPT", "application/json")
        if accept == "application/xml":
            return self.toXML()
        else:
            return self.toJSON()

    def toJSON(self):
        self.start('200 OK', [('Content-Type', 'application/json')])
        yield str(self.transform(self.dom))

    def toXML(self):
        self.start('200 OK', [('Content-Type', 'application/xml')])
        yield etree.tostring(self.dom)

    def toDOM(self, environ):
        echo = etree.Element("{http://docs.openstack.org/echo/api/v1.0}echo",
                             method=environ["REQUEST_METHOD"],
                             pathInfo=environ["PATH_INFO"],
                             queryString=environ.get('QUERY_STRING', ""))
        content = etree.Element(
            "{http://docs.openstack.org/echo/api/v1.0}content")
        content.set("type", environ["CONTENT_TYPE"])
        content.text = ""
        inReq = environ["wsgi.input"]
        for line in inReq:
            content.text = content.text + line
        echo.append(content)
        return echo


def app_factory(global_conf, **local_conf):
    return EchoApp

if __name__ == "__main__":
    parameter = ''
    if len(sys.argv) > 1:
        parameter = sys.argv[1]

    if parameter == '--remote':
        # running auth remotely
        print "Running with remote Token Auth"

        app = loadapp("config:" + \
            os.path.join(os.path.abspath(os.path.dirname(__file__)),
            "echo_remote.ini"), global_conf={"log_name": "echo.log"})

        wsgi.server(eventlet.listen(('', 8100)), app)
    elif parameter == '--basic':
        # running auth remotely
        print "Running for use with Basic Auth"

        app = loadapp("config:" + \
            os.path.join(os.path.abspath(os.path.dirname(__file__)),
            "echo_basic.ini"), global_conf={"log_name": "echo.log"})

        wsgi.server(eventlet.listen(('', 8090)), app)

    else:
        print "Running with local Token Auth"
        print "   Use --remote option to run with remote token auth proxy"
        print "   Use --basic option to run with basic auth"
        app = loadapp("config:" + \
            os.path.join(os.path.abspath(os.path.dirname(__file__)),
            "echo.ini"), global_conf={"log_name": "echo.log"})

        wsgi.server(eventlet.listen(('', 8090)), app)<|MERGE_RESOLUTION|>--- conflicted
+++ resolved
@@ -66,21 +66,13 @@
             identity_status = self.envr["HTTP_X_IDENTITY_STATUS"]
 
         print '  Received:'
-<<<<<<< HEAD
         print '  Auth Status:', identity_status
-        if 'HTTP_X_AUTHORIZATION' in self.envr: print '  Identity   :', self.envr['HTTP_X_AUTHORIZATION']
-        if 'HTTP_X_TENANT' in self.envr: print '  Tenant     :', self.envr['HTTP_X_TENANT']
-        if 'HTTP_X_GROUP' in self.envr: print '  Group      :', self.envr['HTTP_X_GROUP']
-=======
-        if 'HTTP_X_IDENTITY_STATUS' in self.envr:
-            print '  Auth Status:', self.envr['HTTP_X_IDENTITY_STATUS']
         if 'HTTP_X_AUTHORIZATION' in self.envr:
             print '  Identity   :', self.envr['HTTP_X_AUTHORIZATION']
         if 'HTTP_X_TENANT' in self.envr:
             print '  Tenant     :', self.envr['HTTP_X_TENANT']
         if 'HTTP_X_GROUP' in self.envr:
             print '  Group      :', self.envr['HTTP_X_GROUP']
->>>>>>> 05590819
 
         accept = self.envr.get("HTTP_ACCEPT", "application/json")
         if accept == "application/xml":
