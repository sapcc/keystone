# vim: tabstop=4 shiftwidth=4 softtabstop=4
# Copyright (c) 2010-2011 OpenStack, LLC.
#
# Licensed under the Apache License, Version 2.0 (the "License");
# you may not use this file except in compliance with the License.
# You may obtain a copy of the License at
#
#    http://www.apache.org/licenses/LICENSE-2.0
#
# Unless required by applicable law or agreed to in writing, software
# distributed under the License is distributed on an "AS IS" BASIS,
# WITHOUT WARRANTIES OR CONDITIONS OF ANY KIND, either express or
# implied.
# See the License for the specific language governing permissions and
# limitations under the License.


import httplib2
import json
from lxml import etree
import os
import sys
sys.path.append(os.path.abspath(os.path.join(os.path.abspath(__file__),
                                '..', '..', '..', '..', 'keystone')))
import unittest

import test_common as utils
from test_common import URL

class RolesTest(unittest.TestCase):
    def setUp(self):
        self.tenant = utils.get_tenant()
        self.password = utils.get_password()
        self.email = utils.get_email()
        self.user = utils.get_user()
        self.userdisabled = utils.get_userdisabled()
        self.auth_token = utils.get_auth_token()
        self.exp_auth_token = utils.get_exp_auth_token()
        self.disabled_token = utils.get_disabled_token()
        self.missing_token = utils.get_none_token()
        self.invalid_token = utils.get_non_existing_token()
        utils.create_tenant(self.tenant, str(self.auth_token))
        utils.create_user(self.tenant, self.user, self.auth_token)
        self.token = utils.get_token(self.user, 'secrete', self.tenant,
                                     'token')

    def tearDown(self):
        utils.delete_user(self.tenant, self.user, self.auth_token)
        utils.delete_tenant(self.tenant, self.auth_token)
        
class GetRolesTest(RolesTest):
    def test_get_roles(self):
        header = httplib2.Http(".cache")
        url = '%sroles' % (utils.URL)
        #test for Content-Type = application/json
        resp, content = header.request(url, "GET", body='{}',
                                  headers={"Content-Type": "application/json",
                                         "X-Auth-Token": self.auth_token})
        if int(resp['status']) == 500:
            self.fail('Identity Fault')
        elif int(resp['status']) == 503:
            self.fail('Service Not Available')
        self.assertEqual(200, int(resp['status']))
        
        #verify content
        obj = json.loads(content)
        if not "roles" in obj:
            raise self.fail("Expecting Roles")
        roles = obj["roles"]["values"]
        if len(roles) != 1:
            self.fail("Roles not of required length.")

        role = roles[0]
        if not "id" in role:
                role_id = None
        else:
            role_id = role["id"]
        if role_id != 'Admin':
            self.fail("Not the expected Role")


    def test_get_roles_xml(self):
        header = httplib2.Http(".cache")
        url = '%sroles' % (utils.URL)
        #test for Content-Type = application/json
        resp, content = header.request(url, "GET", body='',
                                  headers={"Content-Type": "application/xml",
                                           "X-Auth-Token": self.auth_token,
                                           "ACCEPT": "application/xml"})
        if int(resp['status']) == 500:
            self.fail('Identity Fault')
        elif int(resp['status']) == 503:
            self.fail('Service Not Available')
        self.assertEqual(200, int(resp['status']))
        
        # Validate Returned Content
        dom = etree.Element("root")
        dom.append(etree.fromstring(content))
        roles = dom.find("{http://docs.openstack.org/identity/api/v2.0}" \
            "roles")
        if roles == None:
            self.fail("Expecting Roles")
        roles = roles.findall("{http://docs.openstack.org/identity/api/v2.0}" \
            "role")
        if len(roles) != 1:
            self.fail("Not the expected Role count")
        for role in roles:
            if role.get("id") != 'Admin':
                self.fail("Not the expected Role")
        

    def test_get_roles_exp_token(self):
        header = httplib2.Http(".cache")
        url = '%sroles' % (utils.URL)
        #test for Content-Type = application/json
        resp, content = header.request(url, "GET", body='{}',
                                  headers={"Content-Type": "application/json",
                                        "X-Auth-Token": self.exp_auth_token})
        if int(resp['status']) == 500:
            self.fail('Identity Fault')
        elif int(resp['status']) == 503:
            self.fail('Service Not Available')
        self.assertEqual(403, int(resp['status']))

    def test_get_roles_exp_token_xml(self):
        header = httplib2.Http(".cache")
        url = '%stenants' % (utils.URL)
        #test for Content-Type = application/json
        resp, content = header.request(url, "GET", body='',
                                  headers={"Content-Type": "application/xml",
                                           "X-Auth-Token": self.exp_auth_token,
                                           "ACCEPT": "application/xml"})
        if int(resp['status']) == 500:
            self.fail('Identity Fault')
        elif int(resp['status']) == 503:
            self.fail('Service Not Available')
        self.assertEqual(403, int(resp['status']))
        
class GetRoleTest(RolesTest):

    def test_get_role(self):
        self.role = 'Admin'
        header = httplib2.Http(".cache")
        url = '%sroles/%s' % (utils.URL, self.role)
        #test for Content-Type = application/json
        resp, content = header.request(url, "GET", body='{}',
                                  headers={"Content-Type": "application/json",
                                           "X-Auth-Token": self.auth_token})
        if int(resp['status']) == 500:
            self.fail('Identity Fault')
        elif int(resp['status']) == 503:
            self.fail('Service Not Available')
        self.assertEqual(200, int(resp['status']))
        
        #verify content
        obj = json.loads(content)
        if not "role" in obj:
            raise fault.BadRequestFault("Expecting Role")
        role = obj["role"]
        if not "id" in role:
                role_id = None
        else:
            role_id = role["id"]
        if role_id != 'Admin':
            self.fail("Not the expected Role")
    
<<<<<<< HEAD


=======
>>>>>>> 316fa744
    def test_get_role_xml(self):
        self.role = 'Admin'
        header = httplib2.Http(".cache")
        url = '%sroles/%s' % (utils.URL, self.role)
        #test for Content-Type = application/json
        resp, content = header.request(url, "GET", body='',
                                  headers={"Content-Type": "application/xml",
                                           "X-Auth-Token": self.auth_token,
                                           "ACCEPT": "application/xml"})
        if int(resp['status']) == 500:
            self.fail('Identity Fault')
        elif int(resp['status']) == 503:
            self.fail('Service Not Available')
        self.assertEqual(200, int(resp['status']))
        
        #verify content
        dom = etree.Element("root")
        dom.append(etree.fromstring(content))
        role = dom.find("{http://docs.openstack.org/identity/api/v2.0}" \
            "role")
        if role == None:
            self.fail("Expecting Role")
        role_id = role.get("id")
        if role_id != 'Admin':
            self.fail("Not the expected Role")
            
    def test_get_role_bad(self):
        header = httplib2.Http(".cache")
        url = '%sroles/%s' % (utils.URL, 'tenant_bad')
        #test for Content-Type = application/json
        resp, content = header.request(url, "GET", body='',
                                  headers={"Content-Type": "application/json",
                                           "X-Auth-Token": self.auth_token})
        if int(resp['status']) == 500:
            self.fail('Identity Fault')
        elif int(resp['status']) == 503:
            self.fail('Service Not Available')
        self.assertEqual(404, int(resp['status']))
     
    def test_get_role_xml_bad(self):
        header = httplib2.Http(".cache")
        url = '%sroles/%s' % (utils.URL, 'tenant_bad')
        #test for Content-Type = application/json
        resp, content = header.request(url, "GET", body='',
                                  headers={"Content-Type": "application/json",
                                           "X-Auth-Token": self.auth_token})
        if int(resp['status']) == 500:
            self.fail('Identity Fault')
        elif int(resp['status']) == 503:
            self.fail('Service Not Available')
        self.assertEqual(404, int(resp['status']))    

    def test_get_role_expired_token(self):
        self.role = 'Admin'
        header = httplib2.Http(".cache")
        url = '%sroles/%s' % (utils.URL, self.role)
        #test for Content-Type = application/json
        resp, content = header.request(url, "GET", body='{}',
                                  headers={"Content-Type": "application/json",
                                           "X-Auth-Token": self.exp_auth_token})
        if int(resp['status']) == 500:
            self.fail('Identity Fault')
        elif int(resp['status']) == 503:
            self.fail('Service Not Available')
        self.assertEqual(403, int(resp['status']))

    def test_get_role_xml_using_expired_token(self):
        self.role = 'Admin'
        header = httplib2.Http(".cache")
        url = '%sroles/%s' % (utils.URL, self.role)
        #test for Content-Type = application/json
        resp, content = header.request(url, "GET", body='',
                                  headers={"Content-Type": "application/xml",
                                           "X-Auth-Token": self.exp_auth_token,
                                           "ACCEPT": "application/xml"})
        if int(resp['status']) == 500:
            self.fail('Identity Fault')
        elif int(resp['status']) == 503:
            self.fail('Service Not Available')
        self.assertEqual(403, int(resp['status']))        

    def test_get_role_using_disabled_token(self):
        self.role = 'Admin'
        header = httplib2.Http(".cache")
        url = '%sroles/%s' % (utils.URL, self.role)
        #test for Content-Type = application/json
        resp, content = header.request(url, "GET", body='{}',
                                  headers={"Content-Type": "application/json",
                                           "X-Auth-Token": self.disabled_token})
        if int(resp['status']) == 500:
            self.fail('Identity Fault')
        elif int(resp['status']) == 503:
            self.fail('Service Not Available')
        self.assertEqual(403, int(resp['status']))

    def test_get_role_xml_using_disabled_token(self):
        self.role = 'Admin'
        header = httplib2.Http(".cache")
        url = '%sroles/%s' % (utils.URL, self.role)
        #test for Content-Type = application/json
        resp, content = header.request(url, "GET", body='',
                                  headers={"Content-Type": "application/xml",
                                           "X-Auth-Token": self.disabled_token,
                                           "ACCEPT": "application/xml"})
        if int(resp['status']) == 500:
            self.fail('Identity Fault')
        elif int(resp['status']) == 503:
            self.fail('Service Not Available')
        self.assertEqual(403, int(resp['status']))        

    def test_get_role_using_missing_token(self):
        self.role = 'Admin'
        header = httplib2.Http(".cache")
        url = '%sroles/%s' % (utils.URL, self.role)
        #test for Content-Type = application/json
        resp, content = header.request(url, "GET", body='{}',
                                  headers={"Content-Type": "application/json",
                                           "X-Auth-Token": self.missing_token})
        if int(resp['status']) == 500:
            self.fail('Identity Fault')
        elif int(resp['status']) == 503:
            self.fail('Service Not Available')
        self.assertEqual(401, int(resp['status']))

    def test_get_role_xml_using_missing_token(self):
        self.role = 'Admin'
        header = httplib2.Http(".cache")
        url = '%sroles/%s' % (utils.URL, self.role)
        #test for Content-Type = application/json
        resp, content = header.request(url, "GET", body='',
                                  headers={"Content-Type": "application/xml",
                                           "X-Auth-Token": self.missing_token,
                                           "ACCEPT": "application/xml"})
        if int(resp['status']) == 500:
            self.fail('Identity Fault')
        elif int(resp['status']) == 503:
            self.fail('Service Not Available')
        self.assertEqual(401, int(resp['status']))        

    def test_get_role_using_invalid_token(self):
        self.role = 'Admin'
        header = httplib2.Http(".cache")
        url = '%sroles/%s' % (utils.URL, self.role)
        #test for Content-Type = application/json
        resp, content = header.request(url, "GET", body='{}',
                                  headers={"Content-Type": "application/json",
                                           "X-Auth-Token": self.invalid_token})
        if int(resp['status']) == 500:
            self.fail('Identity Fault')
        elif int(resp['status']) == 503:
            self.fail('Service Not Available')
        self.assertEqual(404, int(resp['status']))

    def test_get_role_xml_using_invalid_token(self):
        self.role = 'Admin'
        header = httplib2.Http(".cache")
        url = '%sroles/%s' % (utils.URL, self.role)
        #test for Content-Type = application/json
        resp, content = header.request(url, "GET", body='',
                                  headers={"Content-Type": "application/xml",
                                           "X-Auth-Token": self.invalid_token,
                                           "ACCEPT": "application/xml"})
        if int(resp['status']) == 500:
            self.fail('Identity Fault')
        elif int(resp['status']) == 503:
            self.fail('Service Not Available')
        self.assertEqual(404, int(resp['status']))        
        
        
class CreateRoleRefTest(RolesTest):
    def test_role_ref_create_json(self):
        utils.add_user_json(self.tenant, self.user, self.auth_token)
        resp, content = utils.create_role_ref(self.user, 'Admin', self.tenant,
            str(self.auth_token))
        resp_val = int(resp['status'])
        self.assertEqual(201, resp_val)
    
    def test_role_ref_create_xml(self):
        utils.add_user_json(self.tenant, self.user, self.auth_token)
        resp, content = utils.create_role_ref_xml(self.user, 'Admin', self.tenant,
            str(self.auth_token))
        resp_val = int(resp['status'])
<<<<<<< HEAD
        self.assertEqual(201, resp_val)        
=======
        self.assertEqual(201, resp_val)
    
    def test_role_ref_create_json_using_expired_token(self):
        utils.add_user_json(self.tenant, self.user, self.auth_token)
        resp, content = utils.create_role_ref(self.user, 'Admin', self.tenant,
            str(self.exp_auth_token))
        resp_val = int(resp['status'])
        self.assertEqual(403, resp_val)
    
    def test_role_ref_create_json_using_disabled_token(self):
        utils.add_user_json(self.tenant, self.user, self.auth_token)
        resp, content = utils.create_role_ref(self.user, 'Admin', self.tenant,
            str(self.disabled_token))
        resp_val = int(resp['status'])
        self.assertEqual(403, resp_val)

    def test_role_ref_create_json_using_missing_token(self):
        utils.add_user_json(self.tenant, self.user, self.auth_token)
        resp, content = utils.create_role_ref(self.user, 'Admin', self.tenant,
            str(self.missing_token))
        resp_val = int(resp['status'])
        self.assertEqual(401, resp_val)

    def test_role_ref_create_json_using_invalid_token(self):
        utils.add_user_json(self.tenant, self.user, self.auth_token)
        resp, content = utils.create_role_ref(self.user, 'Admin', self.tenant,
            str(self.invalid_token))
        resp_val = int(resp['status'])
        self.assertEqual(404, resp_val)
    
>>>>>>> 316fa744

class GetRoleRefsTest(RolesTest):
    def test_get_rolerefs(self):
        header = httplib2.Http(".cache")
        utils.add_user_json(self.tenant, self.user, self.auth_token)
        resp, content = utils.create_role_ref(self.user, 'Admin', self.tenant,
            str(self.auth_token))
        url = '%susers/%s/roleRefs' % (URL, self.user)
        #test for Content-Type = application/json
        resp, content = header.request(url, "GET", body='{}',
                                  headers={"Content-Type": "application/json",
                                         "X-Auth-Token": str(self.auth_token)})
        if int(resp['status']) == 500:
            self.fail('Identity Fault')
        elif int(resp['status']) == 503:
            self.fail('Service Not Available')
        self.assertEqual(200, int(resp['status']))
        
        #verify content
        obj = json.loads(content)
        if not "roleRefs" in obj:
            raise self.fail("Expecting RoleRefs")

    def test_get_rolerefs_xml(self):
        header = httplib2.Http(".cache")
        utils.add_user_json(self.tenant, self.user, self.auth_token)
        resp, content = utils.create_role_ref(self.user, 'Admin', self.tenant,
            str(self.auth_token))
        url = '%susers/%s/roleRefs' % (URL, self.user)
        #test for Content-Type = application/xml
        resp, content = header.request(url, "GET", body='{}',
                                  headers={"Content-Type": "application/xml",
                                         "X-Auth-Token": str(self.auth_token),
                                         "ACCEPT": "application/xml"})
        if int(resp['status']) == 500:
            self.fail('Identity Fault')
        elif int(resp['status']) == 503:
            self.fail('Service Not Available')
        self.assertEqual(200, int(resp['status']))
        #verify content
        dom = etree.Element("root")
        dom.append(etree.fromstring(content))
        roles = dom.find("{http://docs.openstack.org/identity/api/v2.0}" \
            "roleRefs")
        if roles == None:
            self.fail("Expecting Role Refs")
<<<<<<< HEAD
            
=======

    def test_get_rolerefs_using_expired_token(self):
        header = httplib2.Http(".cache")
        utils.add_user_json(self.tenant, self.user, self.auth_token)
        resp, content = utils.create_role_ref(self.user, 'Admin', self.tenant,
            str(self.auth_token))
        url = '%susers/%s/roleRefs' % (URL, self.user)
        #test for Content-Type = application/json
        resp, content = header.request(url, "GET", body='{}',
                                  headers={"Content-Type": "application/json",
                                         "X-Auth-Token": str(self.exp_auth_token)})
        if int(resp['status']) == 500:
            self.fail('Identity Fault')
        elif int(resp['status']) == 503:
            self.fail('Service Not Available')
        self.assertEqual(403, int(resp['status']))
        
    def test_get_rolerefs_xml_using_expired_token(self):
        header = httplib2.Http(".cache")
        utils.add_user_json(self.tenant, self.user, self.auth_token)
        resp, content = utils.create_role_ref(self.user, 'Admin', self.tenant,
            str(self.auth_token))
        url = '%susers/%s/roleRefs' % (URL, self.user)
        #test for Content-Type = application/xml
        resp, content = header.request(url, "GET", body='{}',
                                  headers={"Content-Type": "application/xml",
                                         "X-Auth-Token": str(self.exp_auth_token),
                                         "ACCEPT": "application/xml"})
        if int(resp['status']) == 500:
            self.fail('Identity Fault')
        elif int(resp['status']) == 503:
            self.fail('Service Not Available')
        self.assertEqual(403, int(resp['status']))
    
    def test_get_rolerefs_using_disabled_token(self):
        header = httplib2.Http(".cache")
        utils.add_user_json(self.tenant, self.user, self.auth_token)
        resp, content = utils.create_role_ref(self.user, 'Admin', self.tenant,
            str(self.auth_token))
        url = '%susers/%s/roleRefs' % (URL, self.user)
        #test for Content-Type = application/json
        resp, content = header.request(url, "GET", body='{}',
                                  headers={"Content-Type": "application/json",
                                         "X-Auth-Token": str(self.disabled_token)})
        if int(resp['status']) == 500:
            self.fail('Identity Fault')
        elif int(resp['status']) == 503:
            self.fail('Service Not Available')
        self.assertEqual(403, int(resp['status']))
        
    def test_get_rolerefs_xml_using_disabled_token(self):
        header = httplib2.Http(".cache")
        utils.add_user_json(self.tenant, self.user, self.auth_token)
        resp, content = utils.create_role_ref(self.user, 'Admin', self.tenant,
            str(self.auth_token))
        url = '%susers/%s/roleRefs' % (URL, self.user)
        #test for Content-Type = application/xml
        resp, content = header.request(url, "GET", body='{}',
                                  headers={"Content-Type": "application/xml",
                                         "X-Auth-Token": str(self.disabled_token),
                                         "ACCEPT": "application/xml"})
        if int(resp['status']) == 500:
            self.fail('Identity Fault')
        elif int(resp['status']) == 503:
            self.fail('Service Not Available')
        self.assertEqual(403, int(resp['status']))
        
    def test_get_rolerefs_using_missing_token(self):
        header = httplib2.Http(".cache")
        utils.add_user_json(self.tenant, self.user, self.auth_token)
        resp, content = utils.create_role_ref(self.user, 'Admin', self.tenant,
            str(self.auth_token))
        url = '%susers/%s/roleRefs' % (URL, self.user)
        #test for Content-Type = application/json
        resp, content = header.request(url, "GET", body='{}',
                                  headers={"Content-Type": "application/json",
                                         "X-Auth-Token": str(self.missing_token)})
        if int(resp['status']) == 500:
            self.fail('Identity Fault')
        elif int(resp['status']) == 503:
            self.fail('Service Not Available')
        self.assertEqual(401, int(resp['status']))
        
    def test_get_rolerefs_xml_using_missing_token(self):
        header = httplib2.Http(".cache")
        utils.add_user_json(self.tenant, self.user, self.auth_token)
        resp, content = utils.create_role_ref(self.user, 'Admin', self.tenant,
            str(self.auth_token))
        url = '%susers/%s/roleRefs' % (URL, self.user)
        #test for Content-Type = application/xml
        resp, content = header.request(url, "GET", body='{}',
                                  headers={"Content-Type": "application/xml",
                                         "X-Auth-Token": str(self.missing_token),
                                         "ACCEPT": "application/xml"})
        if int(resp['status']) == 500:
            self.fail('Identity Fault')
        elif int(resp['status']) == 503:
            self.fail('Service Not Available')
        self.assertEqual(401, int(resp['status']))
        
    def test_get_rolerefs_using_invalid_token(self):
        header = httplib2.Http(".cache")
        utils.add_user_json(self.tenant, self.user, self.auth_token)
        resp, content = utils.create_role_ref(self.user, 'Admin', self.tenant,
            str(self.auth_token))
        url = '%susers/%s/roleRefs' % (URL, self.user)
        #test for Content-Type = application/json
        resp, content = header.request(url, "GET", body='{}',
                                  headers={"Content-Type": "application/json",
                                         "X-Auth-Token": str(self.invalid_token)})
        if int(resp['status']) == 500:
            self.fail('Identity Fault')
        elif int(resp['status']) == 503:
            self.fail('Service Not Available')
        self.assertEqual(404, int(resp['status']))
    
    def test_get_rolerefs_xml_using_missing_token(self):
        header = httplib2.Http(".cache")
        utils.add_user_json(self.tenant, self.user, self.auth_token)
        resp, content = utils.create_role_ref(self.user, 'Admin', self.tenant,
            str(self.auth_token))
        url = '%susers/%s/roleRefs' % (URL, self.user)
        #test for Content-Type = application/xml
        resp, content = header.request(url, "GET", body='{}',
                                  headers={"Content-Type": "application/xml",
                                         "X-Auth-Token": str(self.invalid_token),
                                         "ACCEPT": "application/xml"})
        if int(resp['status']) == 500:
            self.fail('Identity Fault')
        elif int(resp['status']) == 503:
            self.fail('Service Not Available')
        self.assertEqual(404, int(resp['status']))        
                         
                         
>>>>>>> 316fa744
class DeleteRoleRefTest(RolesTest):
    def test_delete_roleref(self):
        header = httplib2.Http(".cache")
        utils.add_user_json(self.tenant, self.user, self.auth_token)
        resp, content = utils.create_role_ref(self.user, 'Admin', self.tenant,
            str(self.auth_token))
        resp_val = int(resp['status'])
        self.assertEqual(201, resp_val)
        obj = json.loads(content)
        if not "roleRef" in obj:
            raise fault.BadRequestFault("Expecting RoleRef")
        roleRef = obj["roleRef"]
        if not "id" in roleRef:
                role_ref_id = None
        else:
            role_ref_id = roleRef["id"]
        if role_ref_id is None:
            raise fault.BadRequestFault("Expecting RoleRefId")
        url = '%susers/%s/roleRefs/%s' % (URL, self.user, role_ref_id)
        resp, content = header.request(url, "DELETE", body='',
                                  headers={"Content-Type": "application/json",
                                           "X-Auth-Token": str(self.auth_token)})
        resp_val = int(resp['status'])
        self.assertEqual(204, resp_val)
<<<<<<< HEAD
        return (resp, content)
=======

    def test_delete_roleref_using_expired_token(self):
        header = httplib2.Http(".cache")
        utils.add_user_json(self.tenant, self.user, self.auth_token)
        resp, content = utils.create_role_ref(self.user, 'Admin', self.tenant,
            str(self.auth_token))
        resp_val = int(resp['status'])
        self.assertEqual(201, resp_val)
        obj = json.loads(content)
        if not "roleRef" in obj:
            raise fault.BadRequestFault("Expecting RoleRef")
        roleRef = obj["roleRef"]
        if not "id" in roleRef:
                role_ref_id = None
        else:
            role_ref_id = roleRef["id"]
        if role_ref_id is None:
            raise fault.BadRequestFault("Expecting RoleRefId")
        url = '%susers/%s/roleRefs/%s' % (URL, self.user, role_ref_id)
        resp, content = header.request(url, "DELETE", body='',
                                  headers={"Content-Type": "application/json",
                                           "X-Auth-Token": str(self.exp_auth_token)})
        resp_val = int(resp['status'])
        self.assertEqual(403, resp_val)

    def test_delete_roleref_using_disabled_token(self):
        header = httplib2.Http(".cache")
        utils.add_user_json(self.tenant, self.user, self.auth_token)
        resp, content = utils.create_role_ref(self.user, 'Admin', self.tenant,
            str(self.auth_token))
        resp_val = int(resp['status'])
        self.assertEqual(201, resp_val)
        obj = json.loads(content)
        if not "roleRef" in obj:
            raise fault.BadRequestFault("Expecting RoleRef")
        roleRef = obj["roleRef"]
        if not "id" in roleRef:
                role_ref_id = None
        else:
            role_ref_id = roleRef["id"]
        if role_ref_id is None:
            raise fault.BadRequestFault("Expecting RoleRefId")
        url = '%susers/%s/roleRefs/%s' % (URL, self.user, role_ref_id)
        resp, content = header.request(url, "DELETE", body='',
                                  headers={"Content-Type": "application/json",
                                           "X-Auth-Token": str(self.disabled_token)})
        resp_val = int(resp['status'])
        self.assertEqual(403, resp_val)

    def test_delete_roleref_using_missing_token(self):
        header = httplib2.Http(".cache")
        utils.add_user_json(self.tenant, self.user, self.auth_token)
        resp, content = utils.create_role_ref(self.user, 'Admin', self.tenant,
            str(self.auth_token))
        resp_val = int(resp['status'])
        self.assertEqual(201, resp_val)
        obj = json.loads(content)
        if not "roleRef" in obj:
            raise fault.BadRequestFault("Expecting RoleRef")
        roleRef = obj["roleRef"]
        if not "id" in roleRef:
                role_ref_id = None
        else:
            role_ref_id = roleRef["id"]
        if role_ref_id is None:
            raise fault.BadRequestFault("Expecting RoleRefId")
        url = '%susers/%s/roleRefs/%s' % (URL, self.user, role_ref_id)
        resp, content = header.request(url, "DELETE", body='',
                                  headers={"Content-Type": "application/json",
                                           "X-Auth-Token": str(self.missing_token)})
        resp_val = int(resp['status'])
        self.assertEqual(401, resp_val)

    def test_delete_roleref_using_invalid_token(self):
        header = httplib2.Http(".cache")
        utils.add_user_json(self.tenant, self.user, self.auth_token)
        resp, content = utils.create_role_ref(self.user, 'Admin', self.tenant,
            str(self.auth_token))
        resp_val = int(resp['status'])
        self.assertEqual(201, resp_val)
        obj = json.loads(content)
        if not "roleRef" in obj:
            raise fault.BadRequestFault("Expecting RoleRef")
        roleRef = obj["roleRef"]
        if not "id" in roleRef:
                role_ref_id = None
        else:
            role_ref_id = roleRef["id"]
        if role_ref_id is None:
            raise fault.BadRequestFault("Expecting RoleRefId")
        url = '%susers/%s/roleRefs/%s' % (URL, self.user, role_ref_id)
        resp, content = header.request(url, "DELETE", body='',
                                  headers={"Content-Type": "application/json",
                                           "X-Auth-Token": str(self.invalid_token)})
        resp_val = int(resp['status'])
        self.assertEqual(404, resp_val)
>>>>>>> 316fa744


if __name__ == '__main__':
    unittest.main()<|MERGE_RESOLUTION|>--- conflicted
+++ resolved
@@ -164,11 +164,6 @@
         if role_id != 'Admin':
             self.fail("Not the expected Role")
     
-<<<<<<< HEAD
-
-
-=======
->>>>>>> 316fa744
     def test_get_role_xml(self):
         self.role = 'Admin'
         header = httplib2.Http(".cache")
@@ -351,9 +346,6 @@
         resp, content = utils.create_role_ref_xml(self.user, 'Admin', self.tenant,
             str(self.auth_token))
         resp_val = int(resp['status'])
-<<<<<<< HEAD
-        self.assertEqual(201, resp_val)        
-=======
         self.assertEqual(201, resp_val)
     
     def test_role_ref_create_json_using_expired_token(self):
@@ -384,7 +376,6 @@
         resp_val = int(resp['status'])
         self.assertEqual(404, resp_val)
     
->>>>>>> 316fa744
 
 class GetRoleRefsTest(RolesTest):
     def test_get_rolerefs(self):
@@ -431,9 +422,6 @@
             "roleRefs")
         if roles == None:
             self.fail("Expecting Role Refs")
-<<<<<<< HEAD
-            
-=======
 
     def test_get_rolerefs_using_expired_token(self):
         header = httplib2.Http(".cache")
@@ -568,7 +556,6 @@
         self.assertEqual(404, int(resp['status']))        
                          
                          
->>>>>>> 316fa744
 class DeleteRoleRefTest(RolesTest):
     def test_delete_roleref(self):
         header = httplib2.Http(".cache")
@@ -593,9 +580,6 @@
                                            "X-Auth-Token": str(self.auth_token)})
         resp_val = int(resp['status'])
         self.assertEqual(204, resp_val)
-<<<<<<< HEAD
-        return (resp, content)
-=======
 
     def test_delete_roleref_using_expired_token(self):
         header = httplib2.Http(".cache")
@@ -692,7 +676,6 @@
                                            "X-Auth-Token": str(self.invalid_token)})
         resp_val = int(resp['status'])
         self.assertEqual(404, resp_val)
->>>>>>> 316fa744
 
 
 if __name__ == '__main__':
